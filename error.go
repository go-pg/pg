--- conflicted
+++ resolved
@@ -4,12 +4,7 @@
 	"io"
 	"net"
 
-<<<<<<< HEAD
 	"github.com/whenspeakteam/pg/v9/internal"
-	"github.com/whenspeakteam/pg/v9/internal/pool"
-=======
-	"github.com/go-pg/pg/v9/internal"
->>>>>>> c3bd2705
 )
 
 // ErrNoRows is returned by QueryOne and ExecOne when query returned zero rows
