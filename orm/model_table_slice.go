--- conflicted
+++ resolved
@@ -4,12 +4,7 @@
 	"context"
 	"reflect"
 
-<<<<<<< HEAD
 	"github.com/go-pg/pg/v10/internal"
-	"github.com/go-pg/pg/v10/types"
-=======
-	"github.com/go-pg/pg/v9/internal"
->>>>>>> 63f7855c
 )
 
 type sliceTableModel struct {
@@ -161,25 +156,7 @@
 }
 
 func (m *sliceTableModel) setSoftDeleteField() {
-<<<<<<< HEAD
-	field := m.table.SoftDeleteField
-	now := time.Now()
-	var value reflect.Value
-
-	switch {
-	case m.sliceOfPtr:
-		value = reflect.ValueOf(&now)
-	case field.Type == timeType:
-		value = reflect.ValueOf(now)
-	default:
-		value = reflect.ValueOf(types.NullTime{Time: now})
-	}
-
-	sliceLen := m.slice.Len()
-	for i := 0; i < sliceLen; i++ {
-=======
 	for i := 0; i < m.slice.Len(); i++ {
->>>>>>> 63f7855c
 		strct := indirect(m.slice.Index(i))
 		fv := m.table.SoftDeleteField.Value(strct)
 		m.table.SetSoftDeleteField(fv)
