package orm

import (
	"context"
	"reflect"
	"time"

<<<<<<< HEAD
	"github.com/whenspeakteam/pg/v9/types"
=======
	"github.com/go-pg/pg/v9/internal"
	"github.com/go-pg/pg/v9/types"
>>>>>>> c3bd2705
)

type sliceTableModel struct {
	structTableModel

	slice      reflect.Value
	sliceLen   int
	sliceOfPtr bool
	nextElem   func() reflect.Value
}

var _ TableModel = (*sliceTableModel)(nil)

func newSliceTableModel(slice reflect.Value, elemType reflect.Type) *sliceTableModel {
	m := &sliceTableModel{
		structTableModel: structTableModel{
			table: GetTable(elemType),
			root:  slice,
		},
		slice:    slice,
		sliceLen: slice.Len(),
		nextElem: internal.MakeSliceNextElemFunc(slice),
	}
	m.init(slice.Type())
	return m
}

func (m *sliceTableModel) init(sliceType reflect.Type) {
	switch sliceType.Elem().Kind() {
	case reflect.Ptr, reflect.Interface:
		m.sliceOfPtr = true
	}
}

//nolint
func (*sliceTableModel) useQueryOne() {}

func (m *sliceTableModel) IsNil() bool {
	return false
}

func (m *sliceTableModel) AppendParam(fmter QueryFormatter, b []byte, name string) ([]byte, bool) {
	if field, ok := m.table.FieldsMap[name]; ok {
		b = append(b, "_data."...)
		b = append(b, field.Column...)
		return b, true
	}
	return m.structTableModel.AppendParam(fmter, b, name)
}

func (m *sliceTableModel) Join(name string, apply func(*Query) (*Query, error)) *join {
	return m.join(m.Value(), name, apply)
}

func (m *sliceTableModel) Bind(bind reflect.Value) {
	m.slice = bind.Field(m.index[len(m.index)-1])
}

func (m *sliceTableModel) Kind() reflect.Kind {
	return reflect.Slice
}

func (m *sliceTableModel) Value() reflect.Value {
	return m.slice
}

func (m *sliceTableModel) Init() error {
	if m.slice.IsValid() && m.slice.Len() > 0 {
		m.slice.Set(m.slice.Slice(0, 0))
	}
	return nil
}

func (m *sliceTableModel) NextColumnScanner() ColumnScanner {
	m.strct = m.nextElem()
	m.structInited = false
	return m
}

func (m *sliceTableModel) AddColumnScanner(_ ColumnScanner) error {
	return nil
}

var _ BeforeScanHook = (*sliceTableModel)(nil)

func (m *sliceTableModel) BeforeScan(c context.Context) error {
	if m.table.hasFlag(beforeScanHookFlag) {
		return callBeforeScanHook(c, m.strct.Addr())
	}
	return nil
}

var _ AfterScanHook = (*sliceTableModel)(nil)

func (m *sliceTableModel) AfterScan(c context.Context) error {
	if m.table.hasFlag(afterScanHookFlag) {
		return callAfterScanHook(c, m.strct.Addr())
	}
	return nil
}

func (m *sliceTableModel) AfterSelect(c context.Context) error {
	if m.table.hasFlag(afterSelectHookFlag) {
		return callAfterSelectHookSlice(c, m.slice, m.sliceOfPtr)
	}
	return nil
}

func (m *sliceTableModel) BeforeInsert(c context.Context) (context.Context, error) {
	if m.table.hasFlag(beforeInsertHookFlag) {
		return callBeforeInsertHookSlice(c, m.slice, m.sliceOfPtr)
	}
	return c, nil
}

func (m *sliceTableModel) AfterInsert(c context.Context) error {
	if m.table.hasFlag(afterInsertHookFlag) {
		return callAfterInsertHookSlice(c, m.slice, m.sliceOfPtr)
	}
	return nil
}

func (m *sliceTableModel) BeforeUpdate(c context.Context) (context.Context, error) {
	if m.table.hasFlag(beforeUpdateHookFlag) && !m.IsNil() {
		return callBeforeUpdateHookSlice(c, m.slice, m.sliceOfPtr)
	}
	return c, nil
}

func (m *sliceTableModel) AfterUpdate(c context.Context) error {
	if m.table.hasFlag(afterUpdateHookFlag) {
		return callAfterUpdateHookSlice(c, m.slice, m.sliceOfPtr)
	}
	return nil
}

func (m *sliceTableModel) BeforeDelete(c context.Context) (context.Context, error) {
	if m.table.hasFlag(beforeDeleteHookFlag) && !m.IsNil() {
		return callBeforeDeleteHookSlice(c, m.slice, m.sliceOfPtr)
	}
	return c, nil
}

func (m *sliceTableModel) AfterDelete(c context.Context) error {
	if m.table.hasFlag(afterDeleteHookFlag) && !m.IsNil() {
		return callAfterDeleteHookSlice(c, m.slice, m.sliceOfPtr)
	}
	return nil
}

func (m *sliceTableModel) setSoftDeleteField() {
	field := m.table.SoftDeleteField
	now := time.Now()
	var value reflect.Value

	switch {
	case m.sliceOfPtr:
		value = reflect.ValueOf(&now)
	case field.Type == timeType:
		value = reflect.ValueOf(now)
	default:
		value = reflect.ValueOf(types.NullTime{Time: now})
	}

	for i := 0; i < m.slice.Len(); i++ {
		strct := indirect(m.slice.Index(i))
		field.Value(strct).Set(value)
	}
}<|MERGE_RESOLUTION|>--- conflicted
+++ resolved
@@ -5,12 +5,8 @@
 	"reflect"
 	"time"
 
-<<<<<<< HEAD
-	"github.com/whenspeakteam/pg/v9/types"
-=======
 	"github.com/go-pg/pg/v9/internal"
 	"github.com/go-pg/pg/v9/types"
->>>>>>> c3bd2705
 )
 
 type sliceTableModel struct {
