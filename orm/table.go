--- conflicted
+++ resolved
@@ -10,12 +10,6 @@
 	"sync"
 	"time"
 
-<<<<<<< HEAD
-	"github.com/vmihailenco/tagparser"
-	"github.com/whenspeakteam/pg/v9/internal"
-	"github.com/whenspeakteam/pg/v9/internal/iszero"
-	"github.com/whenspeakteam/pg/v9/types"
-=======
 	"github.com/segmentio/encoding/json"
 
 	"github.com/jinzhu/inflection"
@@ -24,7 +18,6 @@
 	"github.com/go-pg/pg/v9/internal"
 	"github.com/go-pg/pg/v9/types"
 	"github.com/go-pg/zerochecker"
->>>>>>> c3bd2705
 )
 
 const (
@@ -138,13 +131,8 @@
 
 	for _, hook := range oldHooks {
 		if typ.Implements(hook) {
-<<<<<<< HEAD
-			internal.Logger.Printf("model hooks on %s must be updated - "+
-				"see https://github.com/whenspeakteam/pg/wiki/Model-Hooks", t.TypeName)
-=======
 			internal.Logger.Printf("DEPRECATED: model hooks on %s must be updated - "+
 				"see https://github.com/go-pg/pg/wiki/Model-Hooks", t.TypeName)
->>>>>>> c3bd2705
 		}
 	}
 
