--- conflicted
+++ resolved
@@ -1,14 +1,10 @@
 package types
 
-<<<<<<< HEAD
-import "github.com/whenspeakteam/pg/v9/internal"
-=======
 import (
 	"sync"
 
 	"github.com/go-pg/pg/v9/internal"
 )
->>>>>>> c3bd2705
 
 type ValueScanner interface {
 	ScanValue(rd Reader, n int) error
