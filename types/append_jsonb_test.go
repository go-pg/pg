--- conflicted
+++ resolved
@@ -4,13 +4,10 @@
 	"bytes"
 	"testing"
 
-<<<<<<< HEAD
+	"github.com/segmentio/encoding/json"
 	"github.com/whenspeakteam/pg/v9/types"
-=======
-	"github.com/segmentio/encoding/json"
 
 	"github.com/go-pg/pg/v9/types"
->>>>>>> c3bd2705
 )
 
 var jsonbTests = []struct {
