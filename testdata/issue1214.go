--- conflicted
+++ resolved
@@ -3,11 +3,7 @@
 import (
 	"log"
 
-<<<<<<< HEAD
-	"github.com/whenspeakteam/pg"
-=======
 	"github.com/go-pg/pg/v9"
->>>>>>> c3bd2705
 )
 
 type Test struct {
